# ---
# jupyter:
#   jupytext:
#     formats: ipynb,py:light
#     text_representation:
#       extension: .py
#       format_name: light
#       format_version: '1.4'
<<<<<<< HEAD
#       jupytext_version: 1.1.3
=======
#       jupytext_version: 1.2.4
>>>>>>> db5b7d5a
#   kernelspec:
#     display_name: Python 3
#     language: python
#     name: python3
# ---

# + {"raw_mimetype": "text/restructuredtext", "active": ""}
# .. _example_raycast:
#
# Raycasting a scene with OBJ models
# =======================================
#
# This example demonstrates how to render a scene with OBJ models using raycasting.
# -

import os
import numpy as np
import imageio
# %matplotlib inline
import matplotlib.pyplot as plt
import lmfunctest as ft
import lightmetrica as lm
# %load_ext lightmetrica_jupyter

lm.init()
lm.log.init('logger::jupyter')
lm.progress.init('progress::jupyter')
lm.info()

# + {"raw_mimetype": "text/restructuredtext", "active": ""}
# Following is the definition of assets. To load an OBJ model, we can use ``model::wavefrontobj`` asset. This asset internally creates meshes and materials by reading the associated MTL file.
#
# .. note::
#     A model asset can be considered as a special asset containing (a part of) the scene graph and assets reference by the structure. 

# +
# Film for the rendered image
lm.asset('film1', 'film::bitmap', {
    'w': 1920,
    'h': 1080
})

# Pinhole camera
lm.asset('camera1', 'camera::pinhole', {
    'position': [5.101118, 1.083746, -2.756308],
    'center': [4.167568, 1.078925, -2.397892],
    'up': [0,1,0],
    'vfov': 43.001194
})

# OBJ model
lm.asset('obj1', 'model::wavefrontobj', {
    'path': os.path.join(ft.env.scene_path, 'fireplace_room/fireplace_room.obj')
})

# + {"raw_mimetype": "text/restructuredtext", "active": ""}
# We can create primitives from the loaded ``model::wavefrontobj`` asset by using :cpp:func:`lm::primitives` function. 

# +
# Camera
lm.primitive(lm.identity(), {
    'camera': lm.asset('camera1')
})

# Create primitives from model asset
lm.primitive(lm.identity(), {
    'model': lm.asset('obj1')
})

# + {"raw_mimetype": "text/restructuredtext", "active": ""}
# Executing the renderer will produce the following image.
# -

lm.build('accel::sahbvh', {})
lm.render('renderer::raycast', {
    'output': lm.asset('film1'),
    'color': [0,0,0]
})

img = np.copy(lm.buffer(lm.asset('film1')))
f = plt.figure(figsize=(15,15))
ax = f.add_subplot(111)
ax.imshow(np.clip(np.power(img,1/2.2),0,1), origin='lower')
plt.show()<|MERGE_RESOLUTION|>--- conflicted
+++ resolved
@@ -6,11 +6,7 @@
 #       extension: .py
 #       format_name: light
 #       format_version: '1.4'
-<<<<<<< HEAD
-#       jupytext_version: 1.1.3
-=======
 #       jupytext_version: 1.2.4
->>>>>>> db5b7d5a
 #   kernelspec:
 #     display_name: Python 3
 #     language: python
